name = "Taped"
uuid = "07d77754-e150-4737-8c94-cd238a1fb45b"
authors = ["Will Tebbutt and contributors"]
version = "1.0.0-DEV"

[deps]
DiffRules = "b552c78f-8df3-52c6-915a-8e097449b14b"
DiffTests = "de460e47-3fe3-5279-bb4a-814414816d5d"
FunctionWrappers = "069b7b12-0de2-55c6-9aab-29f3d0a68a2e"
LinearAlgebra = "37e2e46d-f89d-539d-b4ee-838fcccc9c8e"
Random = "9a3f8284-a2c9-5f02-9a11-845980a1fd5c"
Setfield = "efcf1570-3423-57d1-acb7-fd33fddbac46"
Test = "8dfed614-e22c-5e08-85e1-65c5234f0b40"
Umlaut = "92992a2b-8ce5-4a9c-bb9d-58be9a7dc841"

[compat]
BenchmarkTools = "1"
DiffRules = "1"
<<<<<<< HEAD
DiffTests = "0.1"
=======
ExprTools = "0.1"
FunctionWrappers = "1"
>>>>>>> 9fbfa95f
Setfield = "1"
Umlaut = "0.5"
julia = "1"

[extras]
BenchmarkTools = "6e4b80f9-dd63-53aa-95a3-0cdb28fa8baf"
DiffTests = "de460e47-3fe3-5279-bb4a-814414816d5d"
Test = "8dfed614-e22c-5e08-85e1-65c5234f0b40"

[targets]
test = ["BenchmarkTools", "DiffTests", "Test"]<|MERGE_RESOLUTION|>--- conflicted
+++ resolved
@@ -16,12 +16,8 @@
 [compat]
 BenchmarkTools = "1"
 DiffRules = "1"
-<<<<<<< HEAD
 DiffTests = "0.1"
-=======
-ExprTools = "0.1"
 FunctionWrappers = "1"
->>>>>>> 9fbfa95f
 Setfield = "1"
 Umlaut = "0.5"
 julia = "1"
