using Pkg
Pkg.develop(path=joinpath(@__DIR__, ".."))

using BenchmarkTools, CSV, DataFrames, Plots, Random, Taped, Test

using Taped:
    CoDual,
    generate_hand_written_rrule!!_test_cases,
    generate_derived_rrule!!_test_cases,
    InterpretedFunction,
    TestUtils,
    TInterp

<<<<<<< HEAD
using Taped.TestUtils: _deepcopy, to_benchmark, set_up_gradient_problem
=======
using Taped.TestUtils: _deepcopy, to_benchmark
>>>>>>> f2106fc2

function benchmark_rules!!(test_case_data, default_ratios)
    test_cases = reduce(vcat, map(first, test_case_data))
    memory = map(x -> x[2], test_case_data)
    ranges = reduce(vcat, map(x -> x[3], test_case_data))
    GC.@preserve memory begin
        results = map(enumerate(test_cases)) do (n, args)
            @info "$n / $(length(test_cases))", Core.Typeof(args)
            suite = BenchmarkGroup()

            # Benchmark primal.
            primals = map(x -> x isa CoDual ? primal(x) : x, args)
            suite["primal"] = @benchmarkable(
                (a[1])((a[2:end])...);
                setup=(a = ($primals[1], _deepcopy($primals[2:end])...)),
            )

            # Benchmark pullback.
<<<<<<< HEAD
            rule, in_f = set_up_gradient_problem(args...)
=======
            rule, in_f = TestUtils.set_up_gradient_problem(args...)
>>>>>>> f2106fc2
            coduals = map(x -> x isa CoDual ? x : zero_codual(x), args)
            suite["value_and_pb"] = @benchmarkable(
                to_benchmark($rule, zero_codual($in_f), $coduals...);
            )

            return (args, BenchmarkTools.run(suite, verbose=true))
        end
<<<<<<< HEAD
    end
    return combine_results.(results, ranges, Ref(default_ratios))
end

function combine_results(result, _range, default_range)
    result_dict = result[2]
    primal_time = time(minimum(result_dict["primal"]))
    value_and_pb_time = time(minimum(result_dict["value_and_pb"]))
    return (
        tag=string(Core.Typeof((result[1]..., ))),
        primal_time=primal_time,
        value_and_pb_time=value_and_pb_time,
        value_and_pb_ratio=value_and_pb_time / primal_time,
        range=_range === nothing ? default_range : _range,
    )
end

function benchmark_hand_written_rrules!!(rng_ctor)
    test_case_data = map([
        :avoiding_non_differentiable_code,
        :blas,
        :builtins,
        :foreigncall,
        :iddict,
        :lapack,
        :low_level_maths,
        :misc,
        :new,
    ]) do s
        test_cases, memory = generate_hand_written_rrule!!_test_cases(rng_ctor, Val(s))
        ranges = map(x -> x[3], test_cases)
        return map(x -> x[4:end], test_cases), memory, ranges
    end
    return benchmark_rules!!(test_case_data, (lb=1e-3, ub=25.0))
end

function benchmark_derived_rrules!!(rng_ctor)
    test_case_data = map([
        :test_utils
    ]) do s
        test_cases, memory = generate_derived_rrule!!_test_cases(rng_ctor, Val(s))
        ranges = map(x -> x[3], test_cases)
        return map(x -> x[4:end], test_cases), memory, ranges
    end
    return benchmark_rules!!(test_case_data, (lb=0.1, ub=150))
end

=======
    end
    return combine_results.(results, ranges, Ref(default_ratios))
end

function combine_results(result, _range, default_range)
    result_dict = result[2]
    primal_time = time(minimum(result_dict["primal"]))
    value_and_pb_time = time(minimum(result_dict["value_and_pb"]))
    return (
        tag=string(Core.Typeof((result[1]..., ))),
        primal_time=primal_time,
        value_and_pb_time=value_and_pb_time,
        value_and_pb_ratio=value_and_pb_time / primal_time,
        range=_range === nothing ? default_range : _range,
    )
end

function benchmark_hand_written_rrules!!(rng_ctor)
    test_case_data = map([
        :avoiding_non_differentiable_code,
        :blas,
        :builtins,
        :foreigncall,
        :iddict,
        :lapack,
        :low_level_maths,
        :misc,
        :new,
    ]) do s
        test_cases, memory = generate_hand_written_rrule!!_test_cases(rng_ctor, Val(s))
        ranges = map(x -> x[3], test_cases)
        return map(x -> x[4:end], test_cases), memory, ranges
    end
    return benchmark_rules!!(test_case_data, (lb=1e-3, ub=25.0))
end

function benchmark_derived_rrules!!(rng_ctor)
    # Only testing a subset of the cases because there are still problems in the subset of
    # the cases.
    test_case_data = map([
        # :avoiding_non_differentiable_code,
        # :blas,
        # :builtins,
        # :foreigncall,
        # :iddict,
        # :lapack,
        # :low_level_maths,
        # :misc,
        # :new,
        :test_utils
    ]) do s
        test_cases, memory = generate_derived_rrule!!_test_cases(rng_ctor, Val(s))
        ranges = map(x -> x[3], test_cases)
        return map(x -> x[4:end], test_cases), memory, ranges
    end
    return benchmark_rules!!(test_case_data, (lb=0.1, ub=150))
end

>>>>>>> f2106fc2
function flag_concerning_performance(ratios)
    between(x, (lb, ub)) = lb < x && x < ub
    @testset "detect concerning performance" begin
        @testset for ratio in ratios
<<<<<<< HEAD
            @test ratio.range.lb < ratio.value_and_pb_ratio < ratio.range.ub
=======
            @test between(ratio.value_and_pb_ratio, ratio.range)
>>>>>>> f2106fc2
        end
    end
end

"""
    plot_ratio_histogram!(df::DataFrame)

Constructs a histogram of the `value_and_pb_ratio` field of `df`, with formatting that is
well-suited to the numbers typically found in this field.
"""
function plot_ratio_histogram!(df::DataFrame)
    bin = 10.0 .^ (0.0:0.05:6.0)
    xlim = extrema(bin)
    histogram(df.value_and_pb_ratio; xscale=:log10, xlim, bin, title="log", label="")
end

function main()
    perf_group = get(ENV, "PERF_GROUP", "hand_written")
    if perf_group == "hand_written"
        flag_concerning_performance(benchmark_hand_written_rrules!!(Xoshiro))
    elseif perf_group == "derived"
        flag_concerning_performance(benchmark_derived_rrules!!(Xoshiro))
    else
        throw(error("perf_group=$(perf_group) is not recognised"))
    end
end<|MERGE_RESOLUTION|>--- conflicted
+++ resolved
@@ -11,11 +11,7 @@
     TestUtils,
     TInterp
 
-<<<<<<< HEAD
 using Taped.TestUtils: _deepcopy, to_benchmark, set_up_gradient_problem
-=======
-using Taped.TestUtils: _deepcopy, to_benchmark
->>>>>>> f2106fc2
 
 function benchmark_rules!!(test_case_data, default_ratios)
     test_cases = reduce(vcat, map(first, test_case_data))
@@ -34,11 +30,7 @@
             )
 
             # Benchmark pullback.
-<<<<<<< HEAD
             rule, in_f = set_up_gradient_problem(args...)
-=======
-            rule, in_f = TestUtils.set_up_gradient_problem(args...)
->>>>>>> f2106fc2
             coduals = map(x -> x isa CoDual ? x : zero_codual(x), args)
             suite["value_and_pb"] = @benchmarkable(
                 to_benchmark($rule, zero_codual($in_f), $coduals...);
@@ -46,7 +38,6 @@
 
             return (args, BenchmarkTools.run(suite, verbose=true))
         end
-<<<<<<< HEAD
     end
     return combine_results.(results, ranges, Ref(default_ratios))
 end
@@ -94,75 +85,11 @@
     return benchmark_rules!!(test_case_data, (lb=0.1, ub=150))
 end
 
-=======
-    end
-    return combine_results.(results, ranges, Ref(default_ratios))
-end
-
-function combine_results(result, _range, default_range)
-    result_dict = result[2]
-    primal_time = time(minimum(result_dict["primal"]))
-    value_and_pb_time = time(minimum(result_dict["value_and_pb"]))
-    return (
-        tag=string(Core.Typeof((result[1]..., ))),
-        primal_time=primal_time,
-        value_and_pb_time=value_and_pb_time,
-        value_and_pb_ratio=value_and_pb_time / primal_time,
-        range=_range === nothing ? default_range : _range,
-    )
-end
-
-function benchmark_hand_written_rrules!!(rng_ctor)
-    test_case_data = map([
-        :avoiding_non_differentiable_code,
-        :blas,
-        :builtins,
-        :foreigncall,
-        :iddict,
-        :lapack,
-        :low_level_maths,
-        :misc,
-        :new,
-    ]) do s
-        test_cases, memory = generate_hand_written_rrule!!_test_cases(rng_ctor, Val(s))
-        ranges = map(x -> x[3], test_cases)
-        return map(x -> x[4:end], test_cases), memory, ranges
-    end
-    return benchmark_rules!!(test_case_data, (lb=1e-3, ub=25.0))
-end
-
-function benchmark_derived_rrules!!(rng_ctor)
-    # Only testing a subset of the cases because there are still problems in the subset of
-    # the cases.
-    test_case_data = map([
-        # :avoiding_non_differentiable_code,
-        # :blas,
-        # :builtins,
-        # :foreigncall,
-        # :iddict,
-        # :lapack,
-        # :low_level_maths,
-        # :misc,
-        # :new,
-        :test_utils
-    ]) do s
-        test_cases, memory = generate_derived_rrule!!_test_cases(rng_ctor, Val(s))
-        ranges = map(x -> x[3], test_cases)
-        return map(x -> x[4:end], test_cases), memory, ranges
-    end
-    return benchmark_rules!!(test_case_data, (lb=0.1, ub=150))
-end
-
->>>>>>> f2106fc2
 function flag_concerning_performance(ratios)
     between(x, (lb, ub)) = lb < x && x < ub
     @testset "detect concerning performance" begin
         @testset for ratio in ratios
-<<<<<<< HEAD
             @test ratio.range.lb < ratio.value_and_pb_ratio < ratio.range.ub
-=======
-            @test between(ratio.value_and_pb_ratio, ratio.range)
->>>>>>> f2106fc2
         end
     end
 end
